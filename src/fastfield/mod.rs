<<<<<<< HEAD
/// Fast field module
///
/// Fast fields are the equivalent of `DocValues` in `Lucene`.
/// Fast fields are stored in column-oriented fashion and allow fast
/// random access given a `DocId`.
///
/// Their performance is comparable to that of an array lookup.
/// They are useful when a field is required for all or most of
/// the `DocSet` : for instance for scoring, grouping, filtering, or facetting.
/// 
/// Currently only u64 fastfield are supported.
=======
//! # Fast fields
//!
//! Fast fields are the equivalent of `DocValues` in `Lucene`.
//! Fast fields is a non-compressed column-oriented fashion storage
//! of `tantivy`.
//! 
//! It is designed for the fast random access of some document
//! fields given a document id.
//!
//! `FastField` are useful when a field is required for all or most of
//! the `DocSet` : for instance for scoring, grouping, filtering, or facetting.
//! 
//! 
//! Fields have to be declared as `FAST` in the  schema.
//! Currently only 64-bits integers (signed or unsigned) are
//! supported.
//!
//! They are stored in a bitpacked fashion so that their
//! memory usage is directly linear with the amplitude of the 
//! values stored.
//!
//! Read access performance is comparable to that of an array lookup.
>>>>>>> 0dad0279

mod reader;
mod writer;
mod serializer;
mod error;
mod delete;

<<<<<<< HEAD
pub use self::writer::{U64FastFieldsWriter, U64FastFieldWriter};
pub use self::reader::{U64FastFieldsReader, U64FastFieldReader};
=======
pub use self::delete::write_delete_bitset;
pub use self::delete::DeleteBitSet;
pub use self::writer::{FastFieldsWriter, IntFastFieldWriter};
pub use self::reader::{FastFieldsReader, U64FastFieldReader, I64FastFieldReader};
pub use self::reader::FastFieldReader;
>>>>>>> 0dad0279
pub use self::serializer::FastFieldSerializer;
pub use self::error::{Result, FastFieldNotAvailableError};

#[cfg(test)]
mod tests {
    use super::*;
    use schema::Field;
    use std::path::Path;
    use directory::{Directory, WritePtr, RAMDirectory};
    use schema::Document;
    use schema::{Schema, SchemaBuilder};
    use schema::FAST;
    use test::Bencher;
    use test;
    use fastfield::FastFieldReader;
    use rand::Rng;
    use rand::SeedableRng;
    use rand::XorShiftRng;

    lazy_static! {
        static ref SCHEMA: Schema = {
            let mut schema_builder = SchemaBuilder::default();
            schema_builder.add_u64_field("field", FAST);
            schema_builder.build()
        };
        static ref FIELD: Field = { 
            SCHEMA.get_field("field").unwrap()
        };
    }

<<<<<<< HEAD
    fn add_single_field_doc(fast_field_writers: &mut U64FastFieldsWriter, field: Field, value: u64) {
=======
    fn add_single_field_doc(fast_field_writers: &mut FastFieldsWriter, field: Field, value: u64) {
>>>>>>> 0dad0279
        let mut doc = Document::default();
        doc.add_u64(field, value);
        fast_field_writers.add_document(&doc);
    }
     
    #[test]
    pub fn test_fastfield() {
        let test_fastfield = U64FastFieldReader::from(vec!(100,200,300));
        assert_eq!(test_fastfield.get(0), 100);
        assert_eq!(test_fastfield.get(1), 200);
        assert_eq!(test_fastfield.get(2), 300); 
    }

    #[test]
    fn test_intfastfield_small() {
        let path = Path::new("test");
        let mut directory: RAMDirectory = RAMDirectory::create();
        {
            let write: WritePtr = directory.open_write(Path::new("test")).unwrap();
            let mut serializer = FastFieldSerializer::new(write).unwrap();
<<<<<<< HEAD
            let mut fast_field_writers = U64FastFieldsWriter::from_schema(&SCHEMA);
=======
            let mut fast_field_writers = FastFieldsWriter::from_schema(&SCHEMA);
>>>>>>> 0dad0279
            add_single_field_doc(&mut fast_field_writers, *FIELD, 13u64);
            add_single_field_doc(&mut fast_field_writers, *FIELD, 14u64);
            add_single_field_doc(&mut fast_field_writers, *FIELD, 2u64);
            fast_field_writers.serialize(&mut serializer).unwrap();
            serializer.close().unwrap();
        }
        let source = directory.open_read(&path).unwrap();
        {
            assert_eq!(source.len(), 31 as usize);
        }
        {
<<<<<<< HEAD
            let fast_field_readers = U64FastFieldsReader::open(source).unwrap();
            let fast_field_reader = fast_field_readers.get_field(*FIELD).unwrap();
=======
            let fast_field_readers = FastFieldsReader::open(source).unwrap();
            let fast_field_reader: U64FastFieldReader = fast_field_readers.open_reader(*FIELD).unwrap();
>>>>>>> 0dad0279
            assert_eq!(fast_field_reader.get(0), 13u64);
            assert_eq!(fast_field_reader.get(1), 14u64);
            assert_eq!(fast_field_reader.get(2), 2u64);
        }
    }

    #[test]
    fn test_intfastfield_large() {
        let path = Path::new("test");
        let mut directory: RAMDirectory = RAMDirectory::create();
        {
            let write: WritePtr = directory.open_write(Path::new("test")).unwrap();
            let mut serializer = FastFieldSerializer::new(write).unwrap();
<<<<<<< HEAD
            let mut fast_field_writers = U64FastFieldsWriter::from_schema(&SCHEMA);
=======
            let mut fast_field_writers = FastFieldsWriter::from_schema(&SCHEMA);
>>>>>>> 0dad0279
            add_single_field_doc(&mut fast_field_writers, *FIELD, 4u64);
            add_single_field_doc(&mut fast_field_writers, *FIELD, 14_082_001u64);
            add_single_field_doc(&mut fast_field_writers, *FIELD, 3_052u64);
            add_single_field_doc(&mut fast_field_writers, *FIELD, 9002u64);
            add_single_field_doc(&mut fast_field_writers, *FIELD, 15_001u64);
            add_single_field_doc(&mut fast_field_writers, *FIELD, 777u64);
            add_single_field_doc(&mut fast_field_writers, *FIELD, 1_002u64);
            add_single_field_doc(&mut fast_field_writers, *FIELD, 1_501u64);
            add_single_field_doc(&mut fast_field_writers, *FIELD, 215u64);
            fast_field_writers.serialize(&mut serializer).unwrap();
            serializer.close().unwrap();
        }
        let source = directory.open_read(&path).unwrap();
        {
            assert_eq!(source.len(), 56 as usize);
        }
        {
<<<<<<< HEAD
            let fast_field_readers = U64FastFieldsReader::open(source).unwrap();
            let fast_field_reader = fast_field_readers.get_field(*FIELD).unwrap();
=======
            let fast_field_readers = FastFieldsReader::open(source).unwrap();
            let fast_field_reader: U64FastFieldReader = fast_field_readers.open_reader(*FIELD).unwrap();
>>>>>>> 0dad0279
            assert_eq!(fast_field_reader.get(0), 4u64);
            assert_eq!(fast_field_reader.get(1), 14_082_001u64);
            assert_eq!(fast_field_reader.get(2), 3_052u64);
            assert_eq!(fast_field_reader.get(3), 9002u64);
            assert_eq!(fast_field_reader.get(4), 15_001u64);
            assert_eq!(fast_field_reader.get(5), 777u64);
            assert_eq!(fast_field_reader.get(6), 1_002u64);
            assert_eq!(fast_field_reader.get(7), 1_501u64);
            assert_eq!(fast_field_reader.get(8), 215u64);
        }
    }
    
     #[test]
     fn test_intfastfield_null_amplitude() {
        let path = Path::new("test");
        let mut directory: RAMDirectory = RAMDirectory::create();


        {
            let write: WritePtr = directory.open_write(Path::new("test")).unwrap();
            let mut serializer = FastFieldSerializer::new(write).unwrap();
<<<<<<< HEAD
            let mut fast_field_writers = U64FastFieldsWriter::from_schema(&SCHEMA);
=======
            let mut fast_field_writers = FastFieldsWriter::from_schema(&SCHEMA);
>>>>>>> 0dad0279
            for _ in 0..10_000 {
                add_single_field_doc(&mut fast_field_writers, *FIELD, 100_000u64);
            }
            fast_field_writers.serialize(&mut serializer).unwrap();
            serializer.close().unwrap();
        }
        let source = directory.open_read(&path).unwrap();
        {
            assert_eq!(source.len(), 29 as usize);
        }
        {
<<<<<<< HEAD
            let fast_field_readers = U64FastFieldsReader::open(source).unwrap();
            let fast_field_reader = fast_field_readers.get_field(*FIELD).unwrap();
=======
            let fast_field_readers = FastFieldsReader::open(source).unwrap();
            let fast_field_reader: U64FastFieldReader = fast_field_readers.open_reader(*FIELD).unwrap();
>>>>>>> 0dad0279
            for doc in 0..10_000 {
                assert_eq!(fast_field_reader.get(doc), 100_000u64);
            }
        }
    }

<<<<<<< HEAD

=======
>>>>>>> 0dad0279
     #[test]
     fn test_intfastfield_large_numbers() {
        let path = Path::new("test");
        let mut directory: RAMDirectory = RAMDirectory::create();
        
        {
            let write: WritePtr = directory.open_write(Path::new("test")).unwrap();
            let mut serializer = FastFieldSerializer::new(write).unwrap();
<<<<<<< HEAD
            let mut fast_field_writers = U64FastFieldsWriter::from_schema(&SCHEMA);
=======
            let mut fast_field_writers = FastFieldsWriter::from_schema(&SCHEMA);
>>>>>>> 0dad0279
            // forcing the amplitude to be high
            add_single_field_doc(&mut fast_field_writers, *FIELD, 0u64);
            for i in 0u64..10_000u64 {
                add_single_field_doc(&mut fast_field_writers, *FIELD, 5_000_000_000_000_000_000u64 + i);
            }
            fast_field_writers.serialize(&mut serializer).unwrap();
            serializer.close().unwrap();
        }
        let source = directory.open_read(&path).unwrap();
        {
            assert_eq!(source.len(), 80037 as usize);
        }
        {
<<<<<<< HEAD
            let fast_field_readers = U64FastFieldsReader::open(source).unwrap();
            let fast_field_reader = fast_field_readers.get_field(*FIELD).unwrap();
=======
            let fast_field_readers = FastFieldsReader::open(source).unwrap();
            let fast_field_reader: U64FastFieldReader = fast_field_readers.open_reader(*FIELD).unwrap();
>>>>>>> 0dad0279
            assert_eq!(fast_field_reader.get(0), 0u64);
            for doc in 1..10_001 {
                assert_eq!(fast_field_reader.get(doc), 5_000_000_000_000_000_000u64 + doc as u64 - 1u64);
            }
        }
    }

<<<<<<< HEAD
=======

    #[test]
    fn test_signed_intfastfield() {
        let path = Path::new("test");
        let mut directory: RAMDirectory = RAMDirectory::create();
        let mut schema_builder = SchemaBuilder::new();

        let i64_field = schema_builder.add_i64_field("field", FAST);
        let schema = schema_builder.build();
        {
            let write: WritePtr = directory.open_write(Path::new("test")).unwrap();
            let mut serializer = FastFieldSerializer::new(write).unwrap();
            let mut fast_field_writers = FastFieldsWriter::from_schema(&schema);
            for i in -100i64..10_000i64 {
                let mut doc = Document::default();
                doc.add_i64(i64_field, i);
                fast_field_writers.add_document(&doc);
            }
            fast_field_writers.serialize(&mut serializer).unwrap();
            serializer.close().unwrap();
        }
        let source = directory.open_read(&path).unwrap();
        {
            assert_eq!(source.len(), 17704 as usize);
        }
        {
            let fast_field_readers = FastFieldsReader::open(source).unwrap();
            let fast_field_reader: I64FastFieldReader = fast_field_readers.open_reader(i64_field).unwrap();
            assert_eq!(fast_field_reader.min_value(), -100i64);
            assert_eq!(fast_field_reader.max_value(), 9_999i64);
            for (doc, i) in (-100i64..10_000i64).enumerate() {
                assert_eq!(fast_field_reader.get(doc as u32), i);
            }
        }
    }

    #[test]
    fn test_signed_intfastfield_default_val() {
        let path = Path::new("test");
        let mut directory: RAMDirectory = RAMDirectory::create();
        let mut schema_builder = SchemaBuilder::new();
        let i64_field = schema_builder.add_i64_field("field", FAST);
        let schema = schema_builder.build();

        {
            let write: WritePtr = directory.open_write(Path::new("test")).unwrap();
            let mut serializer = FastFieldSerializer::new(write).unwrap();
            let mut fast_field_writers = FastFieldsWriter::from_schema(&schema);
            let doc = Document::default();
            fast_field_writers.add_document(&doc);
            fast_field_writers.serialize(&mut serializer).unwrap();
            serializer.close().unwrap();
        }
        
        let source = directory.open_read(&path).unwrap();
        {
            let fast_field_readers = FastFieldsReader::open(source).unwrap();
            let fast_field_reader: I64FastFieldReader = fast_field_readers.open_reader(i64_field).unwrap();
            assert_eq!(fast_field_reader.get(0u32), 0i64);
        }
    }

>>>>>>> 0dad0279
    fn generate_permutation() -> Vec<u64> {
        let seed: &[u32; 4] = &[1, 2, 3, 4];
        let mut rng = XorShiftRng::from_seed(*seed);
        let mut permutation: Vec<u64> = (0u64..1_000_000u64).collect();
        rng.shuffle(&mut permutation);
        permutation
    }

    #[test]
    fn test_intfastfield_permutation() {
        let path = Path::new("test");
        let permutation = generate_permutation();
        let n = permutation.len();
        let mut directory = RAMDirectory::create();
        {
            let write: WritePtr = directory.open_write(Path::new("test")).unwrap();
            let mut serializer = FastFieldSerializer::new(write).unwrap();
<<<<<<< HEAD
            let mut fast_field_writers = U64FastFieldsWriter::from_schema(&SCHEMA);
=======
            let mut fast_field_writers = FastFieldsWriter::from_schema(&SCHEMA);
>>>>>>> 0dad0279
            for x in &permutation {
                add_single_field_doc(&mut fast_field_writers, *FIELD, *x);
            }
            fast_field_writers.serialize(&mut serializer).unwrap();
            serializer.close().unwrap();
        }
        let source = directory.open_read(&path).unwrap();
        {
<<<<<<< HEAD
            let fast_field_readers = U64FastFieldsReader::open(source).unwrap();
            let fast_field_reader = fast_field_readers.get_field(*FIELD).unwrap();
=======
            let fast_field_readers = FastFieldsReader::open(source).unwrap();
            let fast_field_reader: U64FastFieldReader = fast_field_readers.open_reader(*FIELD).unwrap();
>>>>>>> 0dad0279
            let mut a = 0u64;
            for _ in 0..n {
                println!("i {}=> {} {}", a, fast_field_reader.get(a as u32), permutation[a as usize]);
                assert_eq!(fast_field_reader.get(a as u32), permutation[a as usize]);
                a = fast_field_reader.get(a as u32);
            }
        }
    }

    #[bench]
    fn bench_intfastfield_linear_veclookup(b: &mut Bencher) {
        let permutation = generate_permutation();
        b.iter(|| {
            let n = test::black_box(7000u32);
            let mut a = 0u64;
            for i in (0u32..n).step_by(7) {
                a ^= permutation[i as usize];
            }
            a
        });
    }

    #[bench]
    fn bench_intfastfield_veclookup(b: &mut Bencher) {
        let permutation = generate_permutation();
        b.iter(|| {
            let n = test::black_box(1000u32);
            let mut a = 0u64;
            for _ in 0u32..n {
                a = permutation[a as usize];
            }
            a
        });
    }

    #[bench]
    fn bench_intfastfield_linear_fflookup(b: &mut Bencher) {
        let path = Path::new("test");
        let permutation = generate_permutation();
        let mut directory: RAMDirectory = RAMDirectory::create();
        {
            let write: WritePtr = directory.open_write(Path::new("test")).unwrap();
            let mut serializer = FastFieldSerializer::new(write).unwrap();
<<<<<<< HEAD
            let mut fast_field_writers = U64FastFieldsWriter::from_schema(&SCHEMA);
=======
            let mut fast_field_writers = FastFieldsWriter::from_schema(&SCHEMA);
>>>>>>> 0dad0279
            for x in &permutation {
                add_single_field_doc(&mut fast_field_writers, *FIELD, *x);
            }
            fast_field_writers.serialize(&mut serializer).unwrap();
            serializer.close().unwrap();
        }
        let source = directory.open_read(&path).unwrap();
        {
<<<<<<< HEAD
            let fast_field_readers = U64FastFieldsReader::open(source).unwrap();
            let fast_field_reader = fast_field_readers.get_field(*FIELD).unwrap();
=======
            let fast_field_readers = FastFieldsReader::open(source).unwrap();
            let fast_field_reader: U64FastFieldReader = fast_field_readers.open_reader(*FIELD).unwrap();
>>>>>>> 0dad0279
            b.iter(|| {
                let n = test::black_box(7000u32);
                let mut a = 0u64;
                for i in (0u32..n).step_by(7) {
                    a ^= fast_field_reader.get(i);
                }
                a
            });
        }
    }

    #[bench]
    fn bench_intfastfield_fflookup(b: &mut Bencher) {
        let path = Path::new("test");
        let permutation = generate_permutation();
        let mut directory: RAMDirectory = RAMDirectory::create();
        {
            let write: WritePtr = directory.open_write(Path::new("test")).unwrap();
            let mut serializer = FastFieldSerializer::new(write).unwrap();
<<<<<<< HEAD
            let mut fast_field_writers = U64FastFieldsWriter::from_schema(&SCHEMA);
=======
            let mut fast_field_writers = FastFieldsWriter::from_schema(&SCHEMA);
>>>>>>> 0dad0279
            for x in &permutation {
                add_single_field_doc(&mut fast_field_writers, *FIELD, *x);
            }
            fast_field_writers.serialize(&mut serializer).unwrap();
            serializer.close().unwrap();
        }
        let source = directory.open_read(&path).unwrap();
        {
<<<<<<< HEAD
            let fast_field_readers = U64FastFieldsReader::open(source).unwrap();
            let fast_field_reader = fast_field_readers.get_field(*FIELD).unwrap();
=======
            let fast_field_readers = FastFieldsReader::open(source).unwrap();
            let fast_field_reader: U64FastFieldReader = fast_field_readers.open_reader(*FIELD).unwrap();
>>>>>>> 0dad0279
            b.iter(|| {
                let n = test::black_box(1000u32);
                let mut a = 0u32;
                for _ in 0u32..n {
                    a = fast_field_reader.get(a) as u32;
                }
                a
            });
        }
    }
}<|MERGE_RESOLUTION|>--- conflicted
+++ resolved
@@ -1,16 +1,3 @@
-<<<<<<< HEAD
-/// Fast field module
-///
-/// Fast fields are the equivalent of `DocValues` in `Lucene`.
-/// Fast fields are stored in column-oriented fashion and allow fast
-/// random access given a `DocId`.
-///
-/// Their performance is comparable to that of an array lookup.
-/// They are useful when a field is required for all or most of
-/// the `DocSet` : for instance for scoring, grouping, filtering, or facetting.
-/// 
-/// Currently only u64 fastfield are supported.
-=======
 //! # Fast fields
 //!
 //! Fast fields are the equivalent of `DocValues` in `Lucene`.
@@ -33,7 +20,6 @@
 //! values stored.
 //!
 //! Read access performance is comparable to that of an array lookup.
->>>>>>> 0dad0279
 
 mod reader;
 mod writer;
@@ -41,16 +27,11 @@
 mod error;
 mod delete;
 
-<<<<<<< HEAD
-pub use self::writer::{U64FastFieldsWriter, U64FastFieldWriter};
-pub use self::reader::{U64FastFieldsReader, U64FastFieldReader};
-=======
 pub use self::delete::write_delete_bitset;
 pub use self::delete::DeleteBitSet;
 pub use self::writer::{FastFieldsWriter, IntFastFieldWriter};
 pub use self::reader::{FastFieldsReader, U64FastFieldReader, I64FastFieldReader};
 pub use self::reader::FastFieldReader;
->>>>>>> 0dad0279
 pub use self::serializer::FastFieldSerializer;
 pub use self::error::{Result, FastFieldNotAvailableError};
 
@@ -81,11 +62,7 @@
         };
     }
 
-<<<<<<< HEAD
-    fn add_single_field_doc(fast_field_writers: &mut U64FastFieldsWriter, field: Field, value: u64) {
-=======
     fn add_single_field_doc(fast_field_writers: &mut FastFieldsWriter, field: Field, value: u64) {
->>>>>>> 0dad0279
         let mut doc = Document::default();
         doc.add_u64(field, value);
         fast_field_writers.add_document(&doc);
@@ -106,11 +83,7 @@
         {
             let write: WritePtr = directory.open_write(Path::new("test")).unwrap();
             let mut serializer = FastFieldSerializer::new(write).unwrap();
-<<<<<<< HEAD
-            let mut fast_field_writers = U64FastFieldsWriter::from_schema(&SCHEMA);
-=======
-            let mut fast_field_writers = FastFieldsWriter::from_schema(&SCHEMA);
->>>>>>> 0dad0279
+            let mut fast_field_writers = FastFieldsWriter::from_schema(&SCHEMA);
             add_single_field_doc(&mut fast_field_writers, *FIELD, 13u64);
             add_single_field_doc(&mut fast_field_writers, *FIELD, 14u64);
             add_single_field_doc(&mut fast_field_writers, *FIELD, 2u64);
@@ -122,13 +95,8 @@
             assert_eq!(source.len(), 31 as usize);
         }
         {
-<<<<<<< HEAD
-            let fast_field_readers = U64FastFieldsReader::open(source).unwrap();
-            let fast_field_reader = fast_field_readers.get_field(*FIELD).unwrap();
-=======
-            let fast_field_readers = FastFieldsReader::open(source).unwrap();
-            let fast_field_reader: U64FastFieldReader = fast_field_readers.open_reader(*FIELD).unwrap();
->>>>>>> 0dad0279
+            let fast_field_readers = FastFieldsReader::open(source).unwrap();
+            let fast_field_reader: U64FastFieldReader = fast_field_readers.open_reader(*FIELD).unwrap();
             assert_eq!(fast_field_reader.get(0), 13u64);
             assert_eq!(fast_field_reader.get(1), 14u64);
             assert_eq!(fast_field_reader.get(2), 2u64);
@@ -142,11 +110,7 @@
         {
             let write: WritePtr = directory.open_write(Path::new("test")).unwrap();
             let mut serializer = FastFieldSerializer::new(write).unwrap();
-<<<<<<< HEAD
-            let mut fast_field_writers = U64FastFieldsWriter::from_schema(&SCHEMA);
-=======
-            let mut fast_field_writers = FastFieldsWriter::from_schema(&SCHEMA);
->>>>>>> 0dad0279
+            let mut fast_field_writers = FastFieldsWriter::from_schema(&SCHEMA);
             add_single_field_doc(&mut fast_field_writers, *FIELD, 4u64);
             add_single_field_doc(&mut fast_field_writers, *FIELD, 14_082_001u64);
             add_single_field_doc(&mut fast_field_writers, *FIELD, 3_052u64);
@@ -164,13 +128,8 @@
             assert_eq!(source.len(), 56 as usize);
         }
         {
-<<<<<<< HEAD
-            let fast_field_readers = U64FastFieldsReader::open(source).unwrap();
-            let fast_field_reader = fast_field_readers.get_field(*FIELD).unwrap();
-=======
-            let fast_field_readers = FastFieldsReader::open(source).unwrap();
-            let fast_field_reader: U64FastFieldReader = fast_field_readers.open_reader(*FIELD).unwrap();
->>>>>>> 0dad0279
+            let fast_field_readers = FastFieldsReader::open(source).unwrap();
+            let fast_field_reader: U64FastFieldReader = fast_field_readers.open_reader(*FIELD).unwrap();
             assert_eq!(fast_field_reader.get(0), 4u64);
             assert_eq!(fast_field_reader.get(1), 14_082_001u64);
             assert_eq!(fast_field_reader.get(2), 3_052u64);
@@ -192,11 +151,7 @@
         {
             let write: WritePtr = directory.open_write(Path::new("test")).unwrap();
             let mut serializer = FastFieldSerializer::new(write).unwrap();
-<<<<<<< HEAD
-            let mut fast_field_writers = U64FastFieldsWriter::from_schema(&SCHEMA);
-=======
-            let mut fast_field_writers = FastFieldsWriter::from_schema(&SCHEMA);
->>>>>>> 0dad0279
+            let mut fast_field_writers = FastFieldsWriter::from_schema(&SCHEMA);
             for _ in 0..10_000 {
                 add_single_field_doc(&mut fast_field_writers, *FIELD, 100_000u64);
             }
@@ -208,23 +163,14 @@
             assert_eq!(source.len(), 29 as usize);
         }
         {
-<<<<<<< HEAD
-            let fast_field_readers = U64FastFieldsReader::open(source).unwrap();
-            let fast_field_reader = fast_field_readers.get_field(*FIELD).unwrap();
-=======
-            let fast_field_readers = FastFieldsReader::open(source).unwrap();
-            let fast_field_reader: U64FastFieldReader = fast_field_readers.open_reader(*FIELD).unwrap();
->>>>>>> 0dad0279
+            let fast_field_readers = FastFieldsReader::open(source).unwrap();
+            let fast_field_reader: U64FastFieldReader = fast_field_readers.open_reader(*FIELD).unwrap();
             for doc in 0..10_000 {
                 assert_eq!(fast_field_reader.get(doc), 100_000u64);
             }
         }
     }
 
-<<<<<<< HEAD
-
-=======
->>>>>>> 0dad0279
      #[test]
      fn test_intfastfield_large_numbers() {
         let path = Path::new("test");
@@ -233,11 +179,7 @@
         {
             let write: WritePtr = directory.open_write(Path::new("test")).unwrap();
             let mut serializer = FastFieldSerializer::new(write).unwrap();
-<<<<<<< HEAD
-            let mut fast_field_writers = U64FastFieldsWriter::from_schema(&SCHEMA);
-=======
-            let mut fast_field_writers = FastFieldsWriter::from_schema(&SCHEMA);
->>>>>>> 0dad0279
+            let mut fast_field_writers = FastFieldsWriter::from_schema(&SCHEMA);
             // forcing the amplitude to be high
             add_single_field_doc(&mut fast_field_writers, *FIELD, 0u64);
             for i in 0u64..10_000u64 {
@@ -251,13 +193,8 @@
             assert_eq!(source.len(), 80037 as usize);
         }
         {
-<<<<<<< HEAD
-            let fast_field_readers = U64FastFieldsReader::open(source).unwrap();
-            let fast_field_reader = fast_field_readers.get_field(*FIELD).unwrap();
-=======
-            let fast_field_readers = FastFieldsReader::open(source).unwrap();
-            let fast_field_reader: U64FastFieldReader = fast_field_readers.open_reader(*FIELD).unwrap();
->>>>>>> 0dad0279
+            let fast_field_readers = FastFieldsReader::open(source).unwrap();
+            let fast_field_reader: U64FastFieldReader = fast_field_readers.open_reader(*FIELD).unwrap();
             assert_eq!(fast_field_reader.get(0), 0u64);
             for doc in 1..10_001 {
                 assert_eq!(fast_field_reader.get(doc), 5_000_000_000_000_000_000u64 + doc as u64 - 1u64);
@@ -265,8 +202,6 @@
         }
     }
 
-<<<<<<< HEAD
-=======
 
     #[test]
     fn test_signed_intfastfield() {
@@ -329,7 +264,6 @@
         }
     }
 
->>>>>>> 0dad0279
     fn generate_permutation() -> Vec<u64> {
         let seed: &[u32; 4] = &[1, 2, 3, 4];
         let mut rng = XorShiftRng::from_seed(*seed);
@@ -347,11 +281,7 @@
         {
             let write: WritePtr = directory.open_write(Path::new("test")).unwrap();
             let mut serializer = FastFieldSerializer::new(write).unwrap();
-<<<<<<< HEAD
-            let mut fast_field_writers = U64FastFieldsWriter::from_schema(&SCHEMA);
-=======
-            let mut fast_field_writers = FastFieldsWriter::from_schema(&SCHEMA);
->>>>>>> 0dad0279
+            let mut fast_field_writers = FastFieldsWriter::from_schema(&SCHEMA);
             for x in &permutation {
                 add_single_field_doc(&mut fast_field_writers, *FIELD, *x);
             }
@@ -360,13 +290,8 @@
         }
         let source = directory.open_read(&path).unwrap();
         {
-<<<<<<< HEAD
-            let fast_field_readers = U64FastFieldsReader::open(source).unwrap();
-            let fast_field_reader = fast_field_readers.get_field(*FIELD).unwrap();
-=======
-            let fast_field_readers = FastFieldsReader::open(source).unwrap();
-            let fast_field_reader: U64FastFieldReader = fast_field_readers.open_reader(*FIELD).unwrap();
->>>>>>> 0dad0279
+            let fast_field_readers = FastFieldsReader::open(source).unwrap();
+            let fast_field_reader: U64FastFieldReader = fast_field_readers.open_reader(*FIELD).unwrap();
             let mut a = 0u64;
             for _ in 0..n {
                 println!("i {}=> {} {}", a, fast_field_reader.get(a as u32), permutation[a as usize]);
@@ -410,11 +335,7 @@
         {
             let write: WritePtr = directory.open_write(Path::new("test")).unwrap();
             let mut serializer = FastFieldSerializer::new(write).unwrap();
-<<<<<<< HEAD
-            let mut fast_field_writers = U64FastFieldsWriter::from_schema(&SCHEMA);
-=======
-            let mut fast_field_writers = FastFieldsWriter::from_schema(&SCHEMA);
->>>>>>> 0dad0279
+            let mut fast_field_writers = FastFieldsWriter::from_schema(&SCHEMA);
             for x in &permutation {
                 add_single_field_doc(&mut fast_field_writers, *FIELD, *x);
             }
@@ -423,13 +344,8 @@
         }
         let source = directory.open_read(&path).unwrap();
         {
-<<<<<<< HEAD
-            let fast_field_readers = U64FastFieldsReader::open(source).unwrap();
-            let fast_field_reader = fast_field_readers.get_field(*FIELD).unwrap();
-=======
-            let fast_field_readers = FastFieldsReader::open(source).unwrap();
-            let fast_field_reader: U64FastFieldReader = fast_field_readers.open_reader(*FIELD).unwrap();
->>>>>>> 0dad0279
+            let fast_field_readers = FastFieldsReader::open(source).unwrap();
+            let fast_field_reader: U64FastFieldReader = fast_field_readers.open_reader(*FIELD).unwrap();
             b.iter(|| {
                 let n = test::black_box(7000u32);
                 let mut a = 0u64;
@@ -449,11 +365,7 @@
         {
             let write: WritePtr = directory.open_write(Path::new("test")).unwrap();
             let mut serializer = FastFieldSerializer::new(write).unwrap();
-<<<<<<< HEAD
-            let mut fast_field_writers = U64FastFieldsWriter::from_schema(&SCHEMA);
-=======
-            let mut fast_field_writers = FastFieldsWriter::from_schema(&SCHEMA);
->>>>>>> 0dad0279
+            let mut fast_field_writers = FastFieldsWriter::from_schema(&SCHEMA);
             for x in &permutation {
                 add_single_field_doc(&mut fast_field_writers, *FIELD, *x);
             }
@@ -462,13 +374,8 @@
         }
         let source = directory.open_read(&path).unwrap();
         {
-<<<<<<< HEAD
-            let fast_field_readers = U64FastFieldsReader::open(source).unwrap();
-            let fast_field_reader = fast_field_readers.get_field(*FIELD).unwrap();
-=======
-            let fast_field_readers = FastFieldsReader::open(source).unwrap();
-            let fast_field_reader: U64FastFieldReader = fast_field_readers.open_reader(*FIELD).unwrap();
->>>>>>> 0dad0279
+            let fast_field_readers = FastFieldsReader::open(source).unwrap();
+            let fast_field_reader: U64FastFieldReader = fast_field_readers.open_reader(*FIELD).unwrap();
             b.iter(|| {
                 let n = test::black_box(1000u32);
                 let mut a = 0u32;
