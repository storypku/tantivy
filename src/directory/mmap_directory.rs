--- conflicted
+++ resolved
@@ -1,14 +1,3 @@
-<<<<<<< HEAD
-=======
-use std::path::{Path, PathBuf};
-use tempdir::TempDir;
-use std::collections::HashMap;
-use std::collections::hash_map::Entry as HashMapEntry;
-use fst::raw::MmapReadOnly;
-use std::fs::File;
-use std::io::Read;
-use std::fs::ReadDir;
->>>>>>> 1d9924ee
 use atomicwrites;
 use common::make_io_err;
 use directory::Directory;
@@ -20,16 +9,14 @@
 use memmap::{Mmap, Protection};
 use std::collections::hash_map::Entry as HashMapEntry;
 use std::collections::HashMap;
-use std::mem;
 use std::convert::From;
 use std::fmt;
-use std::fs;
-use std::fs::File;
+use std::fs::{self, File};
 use std::fs::OpenOptions;
-use std::io;
-use std::io::{Seek, SeekFrom};
-use std::io::BufWriter;
-use std::io::Write;
+use std::fs::ReadDir;
+use std::io::{self, Seek, SeekFrom};
+use std::io::{BufWriter, Read, Write};
+use std::mem;
 use std::path::{Path, PathBuf};
 use std::result;
 use std::sync::Arc;
@@ -263,11 +250,7 @@
 
 
 impl Directory for MmapDirectory {
-<<<<<<< HEAD
     
-=======
-
->>>>>>> 1d9924ee
     fn open_read(&self, path: &Path) -> result::Result<ReadOnlySource, FileError> {
         debug!("Open Read {:?}", path);
         let full_path = self.resolve_path(path);
@@ -360,104 +343,6 @@
         Box::new(self.clone())
     }
     
-<<<<<<< HEAD
-}
-
-
-
-
-#[cfg(test)]
-mod tests {
-
-    // There are more tests in directory/mod.rs
-    // The following tests are specific to the MmapDirectory
-
-    use super::*;
-
-    #[test]
-    fn test_open_empty() {
-        // empty file is actually an edge case because those
-        // cannot be mmapped.
-        //
-        // In that case the directory returns a SharedVecSlice.
-        let mut mmap_directory = MmapDirectory::create_from_tempdir().unwrap();
-        let path = PathBuf::from("test");
-        {
-            let mut w = mmap_directory.open_write(&path).unwrap();
-            w.flush().unwrap();
-        }
-        let readonlymap = mmap_directory.open_read(&path).unwrap();
-        assert_eq!(readonlymap.len(), 0);
-    }
-
-    #[test]
-    fn test_cache() {
-        let content = "abc".as_bytes();
-
-        // here we test if the cache releases
-        // mmaps correctly.
-        let mut mmap_directory = MmapDirectory::create_from_tempdir().unwrap();
-        let paths: Vec<PathBuf> = (0..10)
-            .map(|i| PathBuf::from(&*format!("file_{}", i)))
-            .collect();
-        {
-            for path in &paths {
-                let mut w = mmap_directory.open_write(path).unwrap();
-                w.write(content).unwrap();
-                w.flush().unwrap();
-            }
-        }
-        {
-            for path in &paths {
-                {
-                    let _r = mmap_directory.open_read(path).unwrap();
-                    assert_eq!(mmap_directory.get_cache_info().mmapped.len(), 1);
-                }
-                assert_eq!(mmap_directory.get_cache_info().mmapped.len(), 0);
-            }
-        }
-        assert_eq!(mmap_directory.get_cache_info().counters.miss_empty, 10);
-        
-        
-        {        
-            // test weak miss
-            // the first pass create the weak refs.
-            for path in &paths {
-                let _r = mmap_directory.open_read(path).unwrap();
-            }
-            // ... the second hits the weak refs.
-            for path in &paths {
-                let _r = mmap_directory.open_read(path).unwrap();
-            }
-            let cache_info = mmap_directory.get_cache_info();
-            assert_eq!(cache_info.counters.miss_empty, 20);
-            assert_eq!(cache_info.counters.miss_weak, 10);
-        }
-
-        {
-            let mut saved_readmmaps = vec!();
-            // Keeps reference alive
-            for (i, path) in paths.iter().enumerate() {
-                let r = mmap_directory.open_read(path).unwrap();
-                saved_readmmaps.push(r);
-                assert_eq!(mmap_directory.get_cache_info().mmapped.len(), i + 1);
-            }
-            let cache_info = mmap_directory.get_cache_info();
-            println!("{:?}", cache_info);
-            assert_eq!(cache_info.counters.miss_empty, 30);
-            assert_eq!(cache_info.counters.miss_weak, 10);
-            assert_eq!(cache_info.mmapped.len(), 10);
-
-            for saved_readmmap in saved_readmmaps {
-                assert_eq!(saved_readmmap.as_slice(), content);
-            }
-        }
-
-        assert_eq!(mmap_directory.get_cache_info().mmapped.len(), 0);
-        
-    }
-
-=======
     fn ls_starting_with(&self, prefix: &str) -> io::Result<Vec<PathBuf>> {
         fs::read_dir(&self.root_path)
         .map(|paths: ReadDir| {
@@ -477,5 +362,100 @@
         })
           
     }
->>>>>>> 1d9924ee
+}
+
+
+
+
+#[cfg(test)]
+mod tests {
+
+    // There are more tests in directory/mod.rs
+    // The following tests are specific to the MmapDirectory
+
+    use super::*;
+
+    #[test]
+    fn test_open_empty() {
+        // empty file is actually an edge case because those
+        // cannot be mmapped.
+        //
+        // In that case the directory returns a SharedVecSlice.
+        let mut mmap_directory = MmapDirectory::create_from_tempdir().unwrap();
+        let path = PathBuf::from("test");
+        {
+            let mut w = mmap_directory.open_write(&path).unwrap();
+            w.flush().unwrap();
+        }
+        let readonlymap = mmap_directory.open_read(&path).unwrap();
+        assert_eq!(readonlymap.len(), 0);
+    }
+
+    #[test]
+    fn test_cache() {
+        let content = "abc".as_bytes();
+
+        // here we test if the cache releases
+        // mmaps correctly.
+        let mut mmap_directory = MmapDirectory::create_from_tempdir().unwrap();
+        let paths: Vec<PathBuf> = (0..10)
+            .map(|i| PathBuf::from(&*format!("file_{}", i)))
+            .collect();
+        {
+            for path in &paths {
+                let mut w = mmap_directory.open_write(path).unwrap();
+                w.write(content).unwrap();
+                w.flush().unwrap();
+            }
+        }
+        {
+            for path in &paths {
+                {
+                    let _r = mmap_directory.open_read(path).unwrap();
+                    assert_eq!(mmap_directory.get_cache_info().mmapped.len(), 1);
+                }
+                assert_eq!(mmap_directory.get_cache_info().mmapped.len(), 0);
+            }
+        }
+        assert_eq!(mmap_directory.get_cache_info().counters.miss_empty, 10);
+        
+        
+        {        
+            // test weak miss
+            // the first pass create the weak refs.
+            for path in &paths {
+                let _r = mmap_directory.open_read(path).unwrap();
+            }
+            // ... the second hits the weak refs.
+            for path in &paths {
+                let _r = mmap_directory.open_read(path).unwrap();
+            }
+            let cache_info = mmap_directory.get_cache_info();
+            assert_eq!(cache_info.counters.miss_empty, 20);
+            assert_eq!(cache_info.counters.miss_weak, 10);
+        }
+
+        {
+            let mut saved_readmmaps = vec!();
+            // Keeps reference alive
+            for (i, path) in paths.iter().enumerate() {
+                let r = mmap_directory.open_read(path).unwrap();
+                saved_readmmaps.push(r);
+                assert_eq!(mmap_directory.get_cache_info().mmapped.len(), i + 1);
+            }
+            let cache_info = mmap_directory.get_cache_info();
+            println!("{:?}", cache_info);
+            assert_eq!(cache_info.counters.miss_empty, 30);
+            assert_eq!(cache_info.counters.miss_weak, 10);
+            assert_eq!(cache_info.mmapped.len(), 10);
+
+            for saved_readmmap in saved_readmmaps {
+                assert_eq!(saved_readmmap.as_slice(), content);
+            }
+        }
+
+        assert_eq!(mmap_directory.get_cache_info().mmapped.len(), 0);
+        
+    }
+
 }